--- conflicted
+++ resolved
@@ -30,10 +30,6 @@
         Returns:
             np.ndarray: The image with the matches drawn on it.
         """
-<<<<<<< HEAD
-        # Draw all matches
-        img = cv2.drawMatchesKnn(image0, kp1, image1, kp2, matches, None, flags=2)
-=======
         # Create a new image to draw matches
         result_image = cv2.drawMatches(image0, None, image1, None, matches, None)
 
@@ -41,13 +37,6 @@
         cv2.imshow('Matches', result_image)
         cv2.waitKey(0)
         cv2.destroyAllWindows()
->>>>>>> a4072539
-
-        # Show the image
-        plt.imshow(img)
-        if plot_title:
-            plt.title(plot_title)
-        plt.show()
 
     def draw_keypoints(self, image: np.ndarray, keypoints: list, plot_title: str = None) -> None:
         """
@@ -63,44 +52,6 @@
         """
         # Draw keypoints on the image
         image = cv2.drawKeypoints(image, keypoints, None, flags=cv2.DRAW_MATCHES_FLAGS_DRAW_RICH_KEYPOINTS)
-<<<<<<< HEAD
-
-        # Show the image
-        plt.imshow(image)
-        if plot_title:
-            plt.title(plot_title)
-        plt.show()
-
-    def plot_trajectory(self, translation_history: list, plot_title: str = None) -> None:
-        """
-        Plots the trajectory of the camera.
-
-        Parameters:
-            translation_history (list): The poses of the camera.
-            plot_title (str): The title of the plot.
-        """
-        fig = plt.figure()
-        ax = fig.add_subplot(111, projection='3d')
-
-        # for point in translation_history:
-        #     # flatten the point
-        #     point = point.flatten()
-        #     ax.scatter(point[0], point[1], point[2], c='r', marker='o')
-
-        xs = [point[0] for point in translation_history]
-        ys = [point[1] for point in translation_history]
-        zs = [point[2] for point in translation_history]
-
-        ax.plot(xs, ys, zs, c='r')
-
-        ax.set_xlabel('X Label')
-        ax.set_ylabel('Y Label')
-        ax.set_zlabel('Z Label')
-
-        if plot_title:
-            plt.title(plot_title)
-        plt.show()
-=======
         
         # Display the image with keypoints
         cv2.imshow('KeyPoints', image)
@@ -108,5 +59,4 @@
         cv2.destroyAllWindows()
         
         return image
->>>>>>> a4072539
     